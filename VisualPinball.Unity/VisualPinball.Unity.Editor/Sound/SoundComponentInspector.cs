// Visual Pinball Engine
// Copyright (C) 2025 freezy and VPE Team
//
// This program is free software: you can redistribute it and/or modify
// it under the terms of the GNU General Public License as published by
// the Free Software Foundation, either version 3 of the License, or
// (at your option) any later version.
//
// This program is distributed in the hope that it will be useful,
// but WITHOUT ANY WARRANTY; without even the implied warranty of
// MERCHANTABILITY or FITNESS FOR A PARTICULAR PURPOSE. See the
// GNU General Public License for more details.
//
// You should have received a copy of the GNU General Public License
// along with this program. If not, see <https://www.gnu.org/licenses/>.

using System.Collections.Generic;
using System.Linq;
using UnityEditor;
using UnityEditor.UIElements;
using UnityEngine;
using UnityEngine.UIElements;

namespace VisualPinball.Unity.Editor
{
	[CustomEditor(typeof(SoundComponent), editorForChildClasses: true), CanEditMultipleObjects]
	public class SoundComponentInspector : UnityEditor.Editor
	{
		[SerializeField]
		private VisualTreeAsset soundComponentInspectorXml;

		public override VisualElement CreateInspectorGUI()
		{
			var container = new VisualElement();
			AddHelpBoxes(container);
			container.Add(soundComponentInspectorXml.Instantiate());
			ConfigureFieldVisibility(container);
			return container;
		}

		private void ConfigureFieldVisibility(VisualElement container)
		{
			var soundAssetProp = serializedObject.FindProperty("_soundAsset");
			var calloutFields = container.Q<VisualElement>("callout-fields");
			var musicFields = container.Q<VisualElement>("music-fields");
			var effectFields = container.Q<VisualElement>("sound-effect-fields");
			UpdateFieldVisibility(soundAssetProp);
			var soundAssetField = container.Q<PropertyField>("sound-asset");
			soundAssetField.TrackPropertyValue(soundAssetProp, UpdateFieldVisibility);

			void UpdateFieldVisibility(SerializedProperty prop)
			{
				var soundAsset = prop.objectReferenceValue as SoundAsset;
				if (soundAsset == null)
				{
					calloutFields.style.display = DisplayStyle.None;
					musicFields.style.display = DisplayStyle.None;
					effectFields.style.display = DisplayStyle.None;
				}
				else
				{
					calloutFields.style.display =
						soundAsset is CalloutAsset ? DisplayStyle.Flex : DisplayStyle.None;
					musicFields.style.display =
						soundAsset is MusicAsset ? DisplayStyle.Flex : DisplayStyle.None;
					effectFields.style.display =
						soundAsset is SoundEffectAsset ? DisplayStyle.Flex : DisplayStyle.None;
				}
			}
		}

		protected virtual void AddHelpBoxes(VisualElement container)
		{
			MissingComponentHelpBox(container);
			InvalidSoundAssetHelpBox(container);
			InfiniteLoopHelpBox(container);
		}

		protected void InvalidSoundAssetHelpBox(VisualElement container)
		{
			var helpBox = new HelpBox(
				"The selected sound asset is invalid. Make sure it has at least one audio clip.",
				HelpBoxMessageType.Warning
			);
			container.Add(helpBox);
<<<<<<< HEAD
			var soundAssetProp = serializedObject.FindProperty("_soundAsset");
=======
			var soundAssetProp = serializedObject.FindProperty(nameof(SoundComponent.SoundAsset));
>>>>>>> 50eac989
			UpdateVisibility(soundAssetProp);
			helpBox.TrackPropertyValue(soundAssetProp, UpdateVisibility);

			void UpdateVisibility(SerializedProperty prop)
			{
				var soundAsset = prop.objectReferenceValue as SoundAsset;
				if (soundAsset == null || soundAsset.IsValid())
					helpBox.style.display = DisplayStyle.None;
				else
					helpBox.style.display = DisplayStyle.Flex;
			}
		}

		protected void MissingComponentHelpBox(VisualElement container)
		{
			if (target != null && target is SoundComponent)
			{
				var soundComp = target as SoundComponent;
				var requiredType = soundComp.GetRequiredType();
				if (requiredType != null && !soundComp.TryGetComponent(requiredType, out var _))
					container.Add(
						new HelpBox(
							$"This component needs a component of type "
								+ $"{requiredType.Name} on the same game object to work.",
							HelpBoxMessageType.Error
						)
					);
			}
		}

		private bool AllTargetsSupportLoopingSoundAssets()
		{
			foreach (var target in targets)
			{
				if (target == null)
					continue;
				if (target is not SoundComponent)
					continue;
				if (!(target as SoundComponent).SupportsLoopingSoundAssets())
					return false;
			}
			return true;
		}

		protected void InfiniteLoopHelpBox(VisualElement container)
		{
			var soundAssetProp = serializedObject.FindProperty("_soundAsset");
			var helpBox = new HelpBox(
				"The assigned sound asset loops, but this component "
					+ "provides no mechanism to stop it or is not configured to do so. Either assign"
					+ " a sound asset that does not loop or (if possible) configure this component to"
					+ " stop the sound.",
				HelpBoxMessageType.Warning
			);
			container.Add(helpBox);
			UpdateVisbility(serializedObject);
			helpBox.TrackSerializedObjectValue(serializedObject, UpdateVisbility);

			void UpdateVisbility(SerializedObject obj)
			{
<<<<<<< HEAD
				var soundAssetProp = obj.FindProperty("_soundAsset");
				var soundAsset = soundAssetProp.objectReferenceValue as SoundAsset;
				if (soundAsset && soundAsset.Loop && !AllTargetsSupportLoopingSoundAssets())
=======
				var prop = obj.FindProperty(nameof(SoundComponent.SoundAsset));
				var soundAsset = prop.objectReferenceValue as SoundAsset;
				if (soundAsset && soundAsset.Loop && !AllTargetsSupportLoopingSoundAssets()) {
>>>>>>> 50eac989
					helpBox.style.display = DisplayStyle.Flex;
				else
					helpBox.style.display = DisplayStyle.None;
			}
		}

		protected static void ConfigureDropdown(
			DropdownField dropdown,
			SerializedProperty boundProp,
			Dictionary<string, string> idsToDisplayNames
		)
		{
			var displayNamesToIds = idsToDisplayNames.ToDictionary(i => i.Value, i => i.Key);
			dropdown.choices = displayNamesToIds.Keys.ToList();
			UpdateDropdown(boundProp);
			dropdown.RegisterValueChangedCallback(e => UpdateProperty(dropdown));
			dropdown.TrackPropertyValue(boundProp, UpdateDropdown);

			void UpdateProperty(DropdownField dd)
			{
				var displayName = dd.value;
				boundProp.stringValue = displayNamesToIds.GetValueOrDefault(displayName);
				boundProp.serializedObject.ApplyModifiedPropertiesWithoutUndo();
			}

			void UpdateDropdown(SerializedProperty property)
			{
				var id = property.stringValue;
				if (idsToDisplayNames.TryGetValue(id, out var displayName))
					dropdown.value = displayName;
				else if (string.IsNullOrEmpty(id) && idsToDisplayNames.Count > 0)
				{
					dropdown.value = idsToDisplayNames.First().Value;
					property.stringValue = idsToDisplayNames.First().Key;
					property.serializedObject.ApplyModifiedPropertiesWithoutUndo();
				}
			}
		}
	}
}<|MERGE_RESOLUTION|>--- conflicted
+++ resolved
@@ -83,11 +83,7 @@
 				HelpBoxMessageType.Warning
 			);
 			container.Add(helpBox);
-<<<<<<< HEAD
-			var soundAssetProp = serializedObject.FindProperty("_soundAsset");
-=======
 			var soundAssetProp = serializedObject.FindProperty(nameof(SoundComponent.SoundAsset));
->>>>>>> 50eac989
 			UpdateVisibility(soundAssetProp);
 			helpBox.TrackPropertyValue(soundAssetProp, UpdateVisibility);
 
@@ -148,15 +144,9 @@
 
 			void UpdateVisbility(SerializedObject obj)
 			{
-<<<<<<< HEAD
-				var soundAssetProp = obj.FindProperty("_soundAsset");
-				var soundAsset = soundAssetProp.objectReferenceValue as SoundAsset;
-				if (soundAsset && soundAsset.Loop && !AllTargetsSupportLoopingSoundAssets())
-=======
 				var prop = obj.FindProperty(nameof(SoundComponent.SoundAsset));
 				var soundAsset = prop.objectReferenceValue as SoundAsset;
 				if (soundAsset && soundAsset.Loop && !AllTargetsSupportLoopingSoundAssets()) {
->>>>>>> 50eac989
 					helpBox.style.display = DisplayStyle.Flex;
 				else
 					helpBox.style.display = DisplayStyle.None;
