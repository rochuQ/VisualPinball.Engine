<<<<<<< HEAD
﻿// Visual Pinball Engine
// Copyright (C) 2025 freezy and VPE Team
//
// This program is free software: you can redistribute it and/or modify
// it under the terms of the GNU General Public License as published by
// the Free Software Foundation, either version 3 of the License, or
// (at your option) any later version.
//
// This program is distributed in the hope that it will be useful,
// but WITHOUT ANY WARRANTY; without even the implied warranty of
// MERCHANTABILITY or FITNESS FOR A PARTICULAR PURPOSE. See the
// GNU General Public License for more details.
//
// You should have received a copy of the GNU General Public License
// along with this program. If not, see <https://www.gnu.org/licenses/>.

using UnityEditor;
using UnityEngine;
using UnityEngine.UIElements;

namespace VisualPinball.Unity.Editor
{
	[CustomEditor(typeof(SoundAsset)), CanEditMultipleObjects]
	public class SoundAssetInspector : UnityEditor.Editor
	{
		[SerializeField]
		private VisualTreeAsset _soundAssetInspectorAsset;

		public override VisualElement CreateInspectorGUI()
		{
			return _soundAssetInspectorAsset.Instantiate();
		}
	}
}
=======
﻿// Visual Pinball Engine
// Copyright (C) 2023 freezy and VPE Team
//
// This program is free software: you can redistribute it and/or modify
// it under the terms of the GNU General Public License as published by
// the Free Software Foundation, either version 3 of the License, or
// (at your option) any later version.
//
// This program is distributed in the hope that it will be useful,
// but WITHOUT ANY WARRANTY; without even the implied warranty of
// MERCHANTABILITY or FITNESS FOR A PARTICULAR PURPOSE. See the
// GNU General Public License for more details.
//
// You should have received a copy of the GNU General Public License
// along with this program. If not, see <https://www.gnu.org/licenses/>.

using System;
using System.Threading;
using UnityEditor;
using UnityEditor.UIElements;
using UnityEngine;
using UnityEngine.UIElements;

namespace VisualPinball.Unity.Editor
{
	[CustomEditor(typeof(SoundAsset)), CanEditMultipleObjects]
	public class SoundAssetInspector : UnityEditor.Editor
	{
		private CancellationTokenSource _allowFadeCts;
		private CancellationTokenSource _instantCts;

		[SerializeField]
		private VisualTreeAsset _inspectorXml;

		private Button _playButton;

		public override VisualElement CreateInspectorGUI()
		{
			var ui = _inspectorXml.Instantiate();
			_playButton = ui.Q<Button>("play-button");
			_playButton.clicked += OnPlayButtonClicked;
			var loopField = ui.Q<PropertyField>("loop");
			var fadeInTimeField = ui.Q<PropertyField>("fade-in-time");
			var fadeOutTimeField = ui.Q<PropertyField>("fade-out-time");
			loopField.RegisterValueChangeCallback(e => {
				var loop = e.changedProperty.boolValue;
				var displayStyle = loop ? DisplayStyle.Flex : DisplayStyle.None;
				fadeInTimeField.style.display = displayStyle;
				fadeOutTimeField.style.display = displayStyle;
			});
			return ui;
		}

		private void OnEnable()
		{
			_allowFadeCts = new();
			_instantCts = new();
		}

		private void OnDisable()
		{
			RemoveNullClips();
			_instantCts.Cancel();
			_instantCts.Dispose();
			_instantCts = null;
			_allowFadeCts.Dispose();
			_allowFadeCts = null;
		}

		private void RemoveNullClips()
		{
			var clipsProp = serializedObject.FindProperty(nameof(SoundAsset.Clips));
			for (var i = clipsProp.arraySize -1; i >= 0; i--) {
				if (clipsProp.GetArrayElementAtIndex(i).objectReferenceValue == null)
					clipsProp.DeleteArrayElementAtIndex(i);
			}
			serializedObject.ApplyModifiedPropertiesWithoutUndo();
		}

		private async void OnPlayButtonClicked()
		{
			_playButton.clicked -= OnPlayButtonClicked;
			_playButton.clicked += OnStopButtonClicked;
			_playButton.text = "Stop";
			try {
				var soundAsset = target as SoundAsset;
				await SoundUtils.PlayInEditorPreviewScene(soundAsset, _allowFadeCts.Token, _instantCts.Token);
			} catch (OperationCanceledException) { } finally {
				_playButton.clicked -= OnStopButtonClicked;
				_playButton.clicked -= OnStopForrealButtonClicked;
				_playButton.clicked += OnPlayButtonClicked;
				_playButton.text = "Play";
			}
		}

		private void OnStopButtonClicked()
		{
			_playButton.clicked -= OnStopButtonClicked;
			_playButton.clicked += OnStopForrealButtonClicked;
			_allowFadeCts.Cancel();
			_allowFadeCts.Dispose();
			_allowFadeCts = new();
		}

		private void OnStopForrealButtonClicked()
		{
			_playButton.clicked -= OnStopForrealButtonClicked;
			_instantCts.Cancel();
			_instantCts.Dispose();
			_instantCts = new();
		}
	}
}
>>>>>>> 50eac989
<|MERGE_RESOLUTION|>--- conflicted
+++ resolved
@@ -1,5 +1,4 @@
-<<<<<<< HEAD
-﻿// Visual Pinball Engine
+// Visual Pinball Engine
 // Copyright (C) 2025 freezy and VPE Team
 //
 // This program is free software: you can redistribute it and/or modify
@@ -16,6 +15,7 @@
 // along with this program. If not, see <https://www.gnu.org/licenses/>.
 
 using UnityEditor;
+using UnityEditor.UIElements;
 using UnityEngine;
 using UnityEngine.UIElements;
 
@@ -31,76 +31,10 @@
 		{
 			return _soundAssetInspectorAsset.Instantiate();
 		}
-	}
-}
-=======
-﻿// Visual Pinball Engine
-// Copyright (C) 2023 freezy and VPE Team
-//
-// This program is free software: you can redistribute it and/or modify
-// it under the terms of the GNU General Public License as published by
-// the Free Software Foundation, either version 3 of the License, or
-// (at your option) any later version.
-//
-// This program is distributed in the hope that it will be useful,
-// but WITHOUT ANY WARRANTY; without even the implied warranty of
-// MERCHANTABILITY or FITNESS FOR A PARTICULAR PURPOSE. See the
-// GNU General Public License for more details.
-//
-// You should have received a copy of the GNU General Public License
-// along with this program. If not, see <https://www.gnu.org/licenses/>.
-
-using System;
-using System.Threading;
-using UnityEditor;
-using UnityEditor.UIElements;
-using UnityEngine;
-using UnityEngine.UIElements;
-
-namespace VisualPinball.Unity.Editor
-{
-	[CustomEditor(typeof(SoundAsset)), CanEditMultipleObjects]
-	public class SoundAssetInspector : UnityEditor.Editor
-	{
-		private CancellationTokenSource _allowFadeCts;
-		private CancellationTokenSource _instantCts;
-
-		[SerializeField]
-		private VisualTreeAsset _inspectorXml;
-
-		private Button _playButton;
-
-		public override VisualElement CreateInspectorGUI()
-		{
-			var ui = _inspectorXml.Instantiate();
-			_playButton = ui.Q<Button>("play-button");
-			_playButton.clicked += OnPlayButtonClicked;
-			var loopField = ui.Q<PropertyField>("loop");
-			var fadeInTimeField = ui.Q<PropertyField>("fade-in-time");
-			var fadeOutTimeField = ui.Q<PropertyField>("fade-out-time");
-			loopField.RegisterValueChangeCallback(e => {
-				var loop = e.changedProperty.boolValue;
-				var displayStyle = loop ? DisplayStyle.Flex : DisplayStyle.None;
-				fadeInTimeField.style.display = displayStyle;
-				fadeOutTimeField.style.display = displayStyle;
-			});
-			return ui;
-		}
-
-		private void OnEnable()
-		{
-			_allowFadeCts = new();
-			_instantCts = new();
-		}
 
 		private void OnDisable()
 		{
 			RemoveNullClips();
-			_instantCts.Cancel();
-			_instantCts.Dispose();
-			_instantCts = null;
-			_allowFadeCts.Dispose();
-			_allowFadeCts = null;
 		}
 
 		private void RemoveNullClips()
@@ -113,38 +47,5 @@
 			serializedObject.ApplyModifiedPropertiesWithoutUndo();
 		}
 
-		private async void OnPlayButtonClicked()
-		{
-			_playButton.clicked -= OnPlayButtonClicked;
-			_playButton.clicked += OnStopButtonClicked;
-			_playButton.text = "Stop";
-			try {
-				var soundAsset = target as SoundAsset;
-				await SoundUtils.PlayInEditorPreviewScene(soundAsset, _allowFadeCts.Token, _instantCts.Token);
-			} catch (OperationCanceledException) { } finally {
-				_playButton.clicked -= OnStopButtonClicked;
-				_playButton.clicked -= OnStopForrealButtonClicked;
-				_playButton.clicked += OnPlayButtonClicked;
-				_playButton.text = "Play";
-			}
-		}
-
-		private void OnStopButtonClicked()
-		{
-			_playButton.clicked -= OnStopButtonClicked;
-			_playButton.clicked += OnStopForrealButtonClicked;
-			_allowFadeCts.Cancel();
-			_allowFadeCts.Dispose();
-			_allowFadeCts = new();
-		}
-
-		private void OnStopForrealButtonClicked()
-		{
-			_playButton.clicked -= OnStopForrealButtonClicked;
-			_instantCts.Cancel();
-			_instantCts.Dispose();
-			_instantCts = new();
-		}
 	}
-}
->>>>>>> 50eac989
+}