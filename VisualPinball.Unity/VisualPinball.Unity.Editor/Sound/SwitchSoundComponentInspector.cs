--- conflicted
+++ resolved
@@ -34,11 +34,7 @@
 			var inspectorUi = switchSoundInspectorXml.Instantiate();
 			root.Add(inspectorUi);
 			var switchNameDropdown = root.Q<DropdownField>("switch-name");
-<<<<<<< HEAD
-			var switchNameProp = serializedObject.FindProperty("_switchName");
-=======
 			var switchNameProp = serializedObject.FindProperty(nameof(SwitchSoundComponent.SwitchName));
->>>>>>> 50eac989
 			var availableSwitches = GetAvailableSwitches();
 			ConfigureDropdown(switchNameDropdown, switchNameProp, availableSwitches);
 			return root;
